--- conflicted
+++ resolved
@@ -1,45 +1,6 @@
-<<<<<<< HEAD
-=======
 
 
 services:
-  # Servicios originales
-  sentiment-analyzer:
-    build: ./miniproyecto2/microservicio1
-    ports:
-      - "8001:8000"
-    container_name: twitter-sentiment-analyzer
-    environment:
-      - SERVICE_NAME=Twitter Sentiment Analyzer
-
-  portfolio-manager:
-    build: ./miniproyecto2/microservicio2
-    ports:
-      - "8002:8000"
-    container_name: portfolio-manager
-    environment:
-      - SERVICE_NAME=Portfolio Manager
-    depends_on:
-      - sentiment-analyzer
-
-  garch-predictor:
-    build: ./miniproyecto3/microservicio1
-    ports:
-      - "8003:8000"
-    container_name: garch-volatility-predictor
-    environment:
-      - SERVICE_NAME=GARCH Volatility Predictor
-
-  intraday-strategy:
-    build: ./miniproyecto3/microservicio2
-    ports:
-      - "8004:8000"
-    container_name: intraday-strategy-engine
-    environment:
-      - SERVICE_NAME=Intraday Strategy Engine
-    depends_on:
-      - garch-predictor
-
   # Servicios Ray optimizados con Ray Serve
   sentiment-analyzer-ray:
     build:
@@ -58,7 +19,7 @@
       - ./ray_services/data:/app/data
       - ray_tmp:/tmp/ray
     shm_size: 2g
- 
+      
 
   garch-predictor-ray:
     build:
@@ -115,7 +76,7 @@
       - ./ray_services/data:/app/data
       - ray_tmp:/tmp/ray
     shm_size: 2g
-   
+      
 
 volumes:
   ray_tmp:
@@ -123,5 +84,4 @@
 
 networks:
   default:
-    name: trading-microservices-network
->>>>>>> d6e71a84
+    name: trading-microservices-network